// Copyright (c) 2012-2013 The Cryptonote developers
// Distributed under the MIT/X11 software license, see the accompanying
// file COPYING or http://www.opensource.org/licenses/mit-license.php.

#include <thread>
#include <boost/lexical_cast.hpp>
#include <boost/program_options.hpp>
#include <boost/algorithm/string.hpp>
#include "include_base_utils.h"
#include "common/command_line.h"
#include "common/util.h"
#include "p2p/net_node.h"
#include "cryptonote_protocol/cryptonote_protocol_handler.h"
#include "simplewallet.h"
#include "cryptonote_core/cryptonote_format_utils.h"
#include "storages/http_abstract_invoke.h"
#include "rpc/core_rpc_server_commands_defs.h"
#include "wallet/wallet_rpc_server.h"
#include "version.h"

#if defined(WIN32)
#include <crtdbg.h>
#endif

using namespace std;
using namespace epee;
using namespace cryptonote;
using boost::lexical_cast;
namespace po = boost::program_options;

#define EXTENDED_LOGS_FILE "wallet_details.log"


namespace
{
  const command_line::arg_descriptor<std::string> arg_wallet_file = {"wallet-file", "Use wallet <arg>", ""};
  const command_line::arg_descriptor<std::string> arg_generate_new_wallet = {"generate-new-wallet", "Generate new wallet and save it to <arg> or <address>.wallet by default", ""};
  const command_line::arg_descriptor<std::string> arg_daemon_address = {"daemon-address", "Use daemon instance at <host>:<port>", ""};
  const command_line::arg_descriptor<std::string> arg_daemon_host = {"daemon-host", "Use daemon instance at host <arg> instead of localhost", ""};
  const command_line::arg_descriptor<std::string> arg_password = {"password", "Wallet password", "", true};
  const command_line::arg_descriptor<std::string> arg_exit_after_cmd = {"exit-after-cmd", "Will not enter in the CLI console after command execution. Default: false", ""};
  const command_line::arg_descriptor<int> arg_daemon_port = {"daemon-port", "Use daemon instance at port <arg> instead of 8081", 0};
  const command_line::arg_descriptor<uint32_t> arg_log_level = {"set_log", "", 0, true};

  const command_line::arg_descriptor< std::vector<std::string> > arg_command = {"command", ""};

  inline std::string interpret_rpc_response(bool ok, const std::string& status)
  {
    std::string err;
    if (ok)
    {
      if (status == CORE_RPC_STATUS_BUSY)
      {
        err = "daemon is busy. Please try later";
      }
      else if (status != CORE_RPC_STATUS_OK)
      {
        err = status;
      }
    }
    else
    {
      err = "possible lost connection to daemon";
    }
    return err;
  }

  bool parse_payment_id(const std::string& payment_id_str, crypto::hash& payment_id)
  {
    blobdata payment_id_data;
    if(!string_tools::parse_hexstr_to_binbuff(payment_id_str, payment_id_data))
      return false;

    if(sizeof(crypto::hash) != payment_id_data.size())
      return false;

    payment_id = *reinterpret_cast<const crypto::hash*>(payment_id_data.data());
    return true;
  }

  class message_writer
  {
  public:
    message_writer(epee::log_space::console_colors color = epee::log_space::console_color_default, bool bright = false,
      std::string&& prefix = std::string(), int log_level = LOG_LEVEL_2)
      : m_flush(true)
      , m_color(color)
      , m_bright(bright)
      , m_log_level(log_level)
    {
      m_oss << prefix;
    }

    message_writer(message_writer&& rhs)
      : m_flush(std::move(rhs.m_flush))
#if defined(_MSC_VER)
      , m_oss(std::move(rhs.m_oss))
#else
      // GCC bug: http://gcc.gnu.org/bugzilla/show_bug.cgi?id=54316
      , m_oss(rhs.m_oss.str(), ios_base::out | ios_base::ate)
#endif
      , m_color(std::move(rhs.m_color))
      , m_log_level(std::move(rhs.m_log_level))
    {
      rhs.m_flush = false;
    }

    template<typename T>
    std::ostream& operator<<(const T& val)
    {
      m_oss << val;
      return m_oss;
    }

    ~message_writer()
    {
      if (m_flush)
      {
        m_flush = false;

        LOG_PRINT(m_oss.str(), m_log_level)

        if (epee::log_space::console_color_default == m_color)
        {
          std::cout << m_oss.str();
        }
        else
        {
          epee::log_space::set_console_color(m_color, m_bright);
          std::cout << m_oss.str();
          epee::log_space::reset_console_color();
        }
        std::cout << std::endl;
      }
    }

  private:
    message_writer(message_writer& rhs);
    message_writer& operator=(message_writer& rhs);
    message_writer& operator=(message_writer&& rhs);

  private:
    bool m_flush;
    std::stringstream m_oss;
    epee::log_space::console_colors m_color;
    bool m_bright;
    int m_log_level;
  };

  message_writer success_msg_writer(bool color = false)
  {
    return message_writer(color ? epee::log_space::console_color_green : epee::log_space::console_color_default, false, std::string(), LOG_LEVEL_2);
  }

  message_writer fail_msg_writer()
  {
    return message_writer(epee::log_space::console_color_red, true, "Error: ", LOG_LEVEL_0);
  }
}


std::string simple_wallet::get_commands_str()
{
  std::stringstream ss;
  ss << "Commands: " << ENDL;
  std::string usage = m_cmd_binder.get_usage();
  boost::replace_all(usage, "\n", "\n  ");
  usage.insert(0, "  ");
  ss << usage << ENDL;
  return ss.str();
}

bool simple_wallet::help(const std::vector<std::string> &args/* = std::vector<std::string>()*/)
{
  success_msg_writer() << get_commands_str();
  return true;
}

simple_wallet::simple_wallet()
  : m_daemon_port(0)
  , m_refresh_progress_reporter(*this)
{
  m_cmd_binder.set_handler("start_mining", boost::bind(&simple_wallet::start_mining, this, _1), "start_mining [<number_of_threads>] - Start mining in daemon");
  m_cmd_binder.set_handler("stop_mining", boost::bind(&simple_wallet::stop_mining, this, _1), "Stop mining in daemon");
  m_cmd_binder.set_handler("save_bc", boost::bind(&simple_wallet::save_bc, this, _1), "Save current blockchain data");
  m_cmd_binder.set_handler("refresh", boost::bind(&simple_wallet::refresh, this, _1), "Resynchronize transactions and balance");
  m_cmd_binder.set_handler("balance", boost::bind(&simple_wallet::show_balance, this, _1), "Show current wallet balance");
  m_cmd_binder.set_handler("incoming_transfers", boost::bind(&simple_wallet::show_incoming_transfers, this, _1), "incoming_transfers [available|unavailable] - Show incoming transfers - all of them or filter them by availability");
  m_cmd_binder.set_handler("payments", boost::bind(&simple_wallet::show_payments, this, _1), "payments <payment_id_1> [<payment_id_2> ... <payment_id_N>] - Show payments <payment_id_1>, ... <payment_id_N>");
  m_cmd_binder.set_handler("bc_height", boost::bind(&simple_wallet::show_blockchain_height, this, _1), "Show blockchain height");
  m_cmd_binder.set_handler("transfer", boost::bind(&simple_wallet::transfer, this, _1), "transfer <mixin_count> <addr_1> <amount_1> [<addr_2> <amount_2> ... <addr_N> <amount_N>] [payment_id] - Transfer <amount_1>,... <amount_N> to <address_1>,... <address_N>, respectively. <mixin_count> is the number of transactions yours is indistinguishable from (from 0 to maximum available)");
  m_cmd_binder.set_handler("set_log", boost::bind(&simple_wallet::set_log, this, _1), "set_log <level> - Change current log detalization level, <level> is a number 0-4");
  m_cmd_binder.set_handler("address", boost::bind(&simple_wallet::print_address, this, _1), "Show current wallet public address");
  m_cmd_binder.set_handler("save", boost::bind(&simple_wallet::save, this, _1), "Save wallet synchronized data");
  m_cmd_binder.set_handler("help", boost::bind(&simple_wallet::help, this, _1), "Show this help");
}
//----------------------------------------------------------------------------------------------------
bool simple_wallet::set_log(const std::vector<std::string> &args)
{
  if(args.size() != 1)
  {
    fail_msg_writer() << "use: set_log <log_level_number_0-4>";
    return true;
  }
  uint16_t l = 0;
  if(!epee::string_tools::get_xtype_from_string(l, args[0]))
  {
    fail_msg_writer() << "wrong number format, use: set_log <log_level_number_0-4>";
    return true;
  }
  if(LOG_LEVEL_4 < l)
  {
    fail_msg_writer() << "wrong number range, use: set_log <log_level_number_0-4>";
    return true;
  }

  log_space::log_singletone::get_set_log_detalisation_level(true, l);
  return true;
}
//----------------------------------------------------------------------------------------------------
bool simple_wallet::ask_wallet_create_if_needed()
{
  std::string wallet_path;

  std::cout << "Specify wallet file name (e.g., wallet.bin). If the wallet doesn't exist, it will be created.\n";
  std::cout << "Wallet file name: ";

  std::getline(std::cin, wallet_path);

  wallet_path = string_tools::trim(wallet_path);

  bool keys_file_exists;
  bool wallet_file_exists;
  tools::wallet2::wallet_exists(wallet_path, keys_file_exists, wallet_file_exists);

  bool r;
  if(keys_file_exists)
  {
    m_wallet_file = wallet_path;
    r = true;
  }else
  {
    if(!wallet_file_exists)
    {
      std::cout << "The wallet doesn't exist, generating new one" << std::endl;
      m_generate_new = wallet_path;
      r = true;
    }else
    {
      fail_msg_writer() << "failed to open wallet \"" << wallet_path << "\". Keys file wasn't found";
      r = false;
    }
  }

  return r;
}
//----------------------------------------------------------------------------------------------------
bool simple_wallet::init(const boost::program_options::variables_map& vm)
{
  handle_command_line(vm);

  if (!m_daemon_address.empty() && !m_daemon_host.empty() && 0 != m_daemon_port)
  {
    fail_msg_writer() << "you can't specify daemon host or port several times";
    return false;
  }

  size_t c = 0;
  if(!m_generate_new.empty()) ++c;
  if(!m_wallet_file.empty()) ++c;
  if (1 != c)
  {
    if(!ask_wallet_create_if_needed())
      return false;
  }

  if (m_daemon_host.empty())
    m_daemon_host = "localhost";
  if (!m_daemon_port)
    m_daemon_port = RPC_DEFAULT_PORT;
  if (m_daemon_address.empty())
    m_daemon_address = std::string("http://") + m_daemon_host + ":" + std::to_string(m_daemon_port);

  tools::password_container pwd_container;
  if (command_line::has_arg(vm, arg_password))
  {
    pwd_container.password(command_line::get_arg(vm, arg_password));
  }
  else
  {
    bool r = pwd_container.read_password();
    if (!r)
    {
      fail_msg_writer() << "failed to read wallet password";
      return false;
    }
  }

  if (!m_generate_new.empty())
  {
    bool r = new_wallet(m_generate_new, pwd_container.password());
    CHECK_AND_ASSERT_MES(r, false, "account creation failed");
  }
  else
  {
    bool r = open_wallet(m_wallet_file, pwd_container.password());
    CHECK_AND_ASSERT_MES(r, false, "could not open account");
  }

  return true;
}
//----------------------------------------------------------------------------------------------------
bool simple_wallet::deinit()
{
  if (!m_wallet.get())
    return true;

  return close_wallet();
}
//----------------------------------------------------------------------------------------------------
void simple_wallet::handle_command_line(const boost::program_options::variables_map& vm)
{
  m_wallet_file    = command_line::get_arg(vm, arg_wallet_file);
  m_generate_new   = command_line::get_arg(vm, arg_generate_new_wallet);
  m_daemon_address = command_line::get_arg(vm, arg_daemon_address);
  m_daemon_host    = command_line::get_arg(vm, arg_daemon_host);
  m_daemon_port    = command_line::get_arg(vm, arg_daemon_port);
}
//----------------------------------------------------------------------------------------------------
bool simple_wallet::try_connect_to_daemon()
{
  if (!m_wallet->check_connection())
  {
    fail_msg_writer() << "wallet failed to connect to daemon (" << m_daemon_address << "). " <<
      "Daemon either is not started or passed wrong port. " <<
      "Please, make sure that daemon is running or restart the wallet with correct daemon address.";
    return false;
  }
  return true;
}
//----------------------------------------------------------------------------------------------------
bool simple_wallet::new_wallet(const string &wallet_file, const std::string& password)
{
  m_wallet_file = wallet_file;

  m_wallet.reset(new tools::wallet2());
  m_wallet->callback(this);
  try
  {
    m_wallet->generate(wallet_file, password);
    message_writer(epee::log_space::console_color_white, true) << "Generated new wallet: " << m_wallet->get_account().get_public_address_str() << std::endl << "view key: " << string_tools::pod_to_hex(m_wallet->get_account().get_keys().m_view_secret_key);
  }
  catch (const std::exception& e)
  {
    fail_msg_writer() << "failed to generate new wallet: " << e.what();
    return false;
  }

  m_wallet->init(m_daemon_address);

  success_msg_writer() <<
    "**********************************************************************\n" <<
    "Your wallet has been generated.\n" <<
    "To start synchronizing with the daemon use \"refresh\" command.\n" <<
    "Use \"help\" command to see the list of available commands.\n" <<
    "Always use \"exit\" command when closing simplewallet to save\n" <<
    "current session's state. Otherwise, you will possibly need to synchronize \n" <<
    "your wallet again. Your wallet key is NOT under risk anyway.\n" <<
    "**********************************************************************";
  return true;
}
//----------------------------------------------------------------------------------------------------
bool simple_wallet::open_wallet(const string &wallet_file, const std::string& password)
{
  m_wallet_file = wallet_file;
  m_wallet.reset(new tools::wallet2());
  m_wallet->callback(this);

  try
  {
    m_wallet->load(m_wallet_file, password);
    message_writer(epee::log_space::console_color_white, true) << "Opened wallet: " << m_wallet->get_account().get_public_address_str();
  }
  catch (const std::exception& e)
  {
    fail_msg_writer() << "failed to load wallet: " << e.what();
    return false;
  }

  m_wallet->init(m_daemon_address);

  refresh(std::vector<std::string>());
  success_msg_writer() <<
    "**********************************************************************\n" <<
    "Use \"help\" command to see the list of available commands.\n" <<
    "**********************************************************************";
  return true;
}
//----------------------------------------------------------------------------------------------------
bool simple_wallet::close_wallet()
{
  bool r = m_wallet->deinit();
  if (!r)
  {
    fail_msg_writer() << "failed to deinit wallet";
    return false;
  }

  try
  {
    m_wallet->store();
  }
  catch (const std::exception& e)
  {
    fail_msg_writer() << e.what();
    return false;
  }

  return true;
}
//----------------------------------------------------------------------------------------------------
bool simple_wallet::save(const std::vector<std::string> &args)
{
  try
  {
    m_wallet->store();
    success_msg_writer() << "Wallet data saved";
  }
  catch (const std::exception& e)
  {
    fail_msg_writer() << e.what();
  }

  return true;
}
//----------------------------------------------------------------------------------------------------
bool simple_wallet::start_mining(const std::vector<std::string>& args)
{
  if (!try_connect_to_daemon())
    return true;

  COMMAND_RPC_START_MINING::request req;
  req.miner_address = m_wallet->get_account().get_public_address_str();

  bool ok = true;
  size_t max_mining_threads_count = (std::max)(std::thread::hardware_concurrency(), static_cast<unsigned>(2));
  if (0 == args.size())
  {
    req.threads_count = 1;
  }
  else if (1 == args.size())
  {
    uint16_t num;
    ok = string_tools::get_xtype_from_string(num, args[0]);
    ok &= (1 <= num && num <= max_mining_threads_count);
    req.threads_count = num;
  }
  else
  {
    ok = false;
  }

  if (!ok)
  {
    fail_msg_writer() << "invalid arguments. Please use start_mining [<number_of_threads>], " <<
      "<number_of_threads> should be from 1 to " << max_mining_threads_count;
    return true;
  }

  COMMAND_RPC_START_MINING::response res;
  bool r = net_utils::invoke_http_json_remote_command2(m_daemon_address + "/start_mining", req, res, m_http_client);
  std::string err = interpret_rpc_response(r, res.status);
  if (err.empty())
    success_msg_writer() << "Mining started in daemon";
  else
    fail_msg_writer() << "mining has NOT been started: " << err;
  return true;
}
//----------------------------------------------------------------------------------------------------
bool simple_wallet::stop_mining(const std::vector<std::string>& args)
{
  if (!try_connect_to_daemon())
    return true;

  COMMAND_RPC_STOP_MINING::request req;
  COMMAND_RPC_STOP_MINING::response res;
  bool r = net_utils::invoke_http_json_remote_command2(m_daemon_address + "/stop_mining", req, res, m_http_client);
  std::string err = interpret_rpc_response(r, res.status);
  if (err.empty())
    success_msg_writer() << "Mining stopped in daemon";
  else
    fail_msg_writer() << "mining has NOT been stopped: " << err;
  return true;
}
//----------------------------------------------------------------------------------------------------
bool simple_wallet::save_bc(const std::vector<std::string>& args)
{
  if (!try_connect_to_daemon())
    return true;

  COMMAND_RPC_SAVE_BC::request req;
  COMMAND_RPC_SAVE_BC::response res;
  bool r = net_utils::invoke_http_json_remote_command2(m_daemon_address + "/save_bc", req, res, m_http_client);
  std::string err = interpret_rpc_response(r, res.status);
  if (err.empty())
    success_msg_writer() << "Blockchain saved";
  else
    fail_msg_writer() << "Blockchain can't be saved: " << err;
  return true;
}
//----------------------------------------------------------------------------------------------------
void simple_wallet::on_new_block(uint64_t height, const cryptonote::block& block)
{
  m_refresh_progress_reporter.update(height, false);
}
//----------------------------------------------------------------------------------------------------
void simple_wallet::on_money_received(uint64_t height, const cryptonote::transaction& tx, size_t out_index)
{
  message_writer(epee::log_space::console_color_green, false) <<
    "Height " << height <<
    ", transaction " << get_transaction_hash(tx) <<
    ", received " << print_money(tx.vout[out_index].amount);
  m_refresh_progress_reporter.update(height, true);
}
//----------------------------------------------------------------------------------------------------
void simple_wallet::on_money_spent(uint64_t height, const cryptonote::transaction& in_tx, size_t out_index, const cryptonote::transaction& spend_tx)
{
  message_writer(epee::log_space::console_color_magenta, false) <<
    "Height " << height <<
    ", transaction " << get_transaction_hash(spend_tx) <<
    ", spent " << print_money(in_tx.vout[out_index].amount);
  m_refresh_progress_reporter.update(height, true);
}
//----------------------------------------------------------------------------------------------------
void simple_wallet::on_skip_transaction(uint64_t height, const cryptonote::transaction& tx)
{
  message_writer(epee::log_space::console_color_red, true) <<
    "Height " << height <<
    ", transaction " << get_transaction_hash(tx) <<
    ", unsupported transaction format";
  m_refresh_progress_reporter.update(height, true);
}
//----------------------------------------------------------------------------------------------------
bool simple_wallet::refresh(const std::vector<std::string>& args)
{
  if (!try_connect_to_daemon())
    return true;

  message_writer() << "Starting refresh...";
  size_t fetched_blocks = 0;
  bool ok = false;
  std::ostringstream ss;
  try
  {
    m_wallet->refresh(fetched_blocks);
    ok = true;
    // Clear line "Height xxx of xxx"
    std::cout << "\r                                                                \r";
    success_msg_writer(true) << "Refresh done, blocks received: " << fetched_blocks;
    show_balance();
  }
  catch (const tools::error::daemon_busy&)
  {
    ss << "daemon is busy. Please try later";
  }
  catch (const tools::error::no_connection_to_daemon&)
  {
    ss << "no connection to daemon. Please, make sure daemon is running";
  }
  catch (const tools::error::wallet_rpc_error& e)
  {
    LOG_ERROR("Unknown RPC error: " << e.to_string());
    ss << "RPC error \"" << e.what() << '"';
  }
  catch (const tools::error::refresh_error& e)
  {
    LOG_ERROR("refresh error: " << e.to_string());
    ss << e.what();
  }
  catch (const tools::error::wallet_internal_error& e)
  {
    LOG_ERROR("internal error: " << e.to_string());
    ss << "internal error: " << e.what();
  }
  catch (const std::exception& e)
  {
    LOG_ERROR("unexpected error: " << e.what());
    ss << "unexpected error: " << e.what();
  }
  catch (...)
  {
    LOG_ERROR("Unknown error");
    ss << "unknown error";
  }

  if (!ok)
  {
    fail_msg_writer() << "refresh failed: " << ss.str() << ". Blocks received: " << fetched_blocks;
  }

  return true;
}
//----------------------------------------------------------------------------------------------------
bool simple_wallet::show_balance(const std::vector<std::string>& args/* = std::vector<std::string>()*/)
{
  success_msg_writer() << "balance: " << print_money(m_wallet->balance()) << ", unlocked balance: " << print_money(m_wallet->unlocked_balance());
  return true;
}
//----------------------------------------------------------------------------------------------------
bool simple_wallet::show_incoming_transfers(const std::vector<std::string>& args)
{
  bool filter = false;
  bool available = false;
  if (!args.empty())
  {
    if (args[0] == "available")
    {
      filter = true;
      available = true;
    }
    else if (args[0] == "unavailable")
    {
      filter = true;
      available = false;
    }
  }

  tools::wallet2::transfer_container transfers;
  m_wallet->get_transfers(transfers);

  bool transfers_found = false;
  for (const auto& td : transfers)
  {
    if (!filter || available != td.m_spent)
    {
      if (!transfers_found)
      {
        message_writer() << "        amount       \tspent\tglobal index\t                              tx id";
        transfers_found = true;
      }
      message_writer(td.m_spent ? epee::log_space::console_color_magenta : epee::log_space::console_color_green, false) <<
        std::setw(21) << print_money(td.amount()) << '\t' <<
        std::setw(3) << (td.m_spent ? 'T' : 'F') << "  \t" <<
        std::setw(12) << td.m_global_output_index << '\t' <<
        get_transaction_hash(td.m_tx);
    }
  }

  if (!transfers_found)
  {
    if (!filter)
    {
      success_msg_writer() << "No incoming transfers";
    }
    else if (available)
    {
      success_msg_writer() << "No incoming available transfers";
    }
    else
    {
      success_msg_writer() << "No incoming unavailable transfers";
    }
  }

  return true;
}
//----------------------------------------------------------------------------------------------------
bool simple_wallet::show_payments(const std::vector<std::string> &args)
{
  if(args.empty())
  {
    fail_msg_writer() << "expected at least one payment_id";
    return true;
  }

  message_writer() << "                            payment                             \t" <<
    "                          transaction                           \t" <<
    "  height\t       amount        \tunlock time";

  bool payments_found = false;
  for(std::string arg : args)
  {
    crypto::hash payment_id;
    if(parse_payment_id(arg, payment_id))
    {
      std::list<tools::wallet2::payment_details> payments;
      m_wallet->get_payments(payment_id, payments);
      if(payments.empty())
      {
        success_msg_writer() << "No payments with id " << payment_id;
        continue;
      }

      for (const tools::wallet2::payment_details& pd : payments)
      {
        if(!payments_found)
        {
          payments_found = true;
        }
        success_msg_writer(true) <<
          payment_id << '\t' <<
          pd.m_tx_hash << '\t' <<
          std::setw(8)  << pd.m_block_height << '\t' <<
          std::setw(21) << print_money(pd.m_amount) << '\t' <<
          pd.m_unlock_time;
      }
    }
    else
    {
      fail_msg_writer() << "payment id has invalid format: \"" << arg << "\", expected 64-character string";
    }
  }

  return true;
}
//----------------------------------------------------------------------------------------------------
uint64_t simple_wallet::get_daemon_blockchain_height(std::string& err)
{
  COMMAND_RPC_GET_HEIGHT::request req;
  COMMAND_RPC_GET_HEIGHT::response res = boost::value_initialized<COMMAND_RPC_GET_HEIGHT::response>();
  bool r = net_utils::invoke_http_json_remote_command2(m_daemon_address + "/getheight", req, res, m_http_client);
  err = interpret_rpc_response(r, res.status);
  return res.height;
}
//----------------------------------------------------------------------------------------------------
bool simple_wallet::show_blockchain_height(const std::vector<std::string>& args)
{
  if (!try_connect_to_daemon())
    return true;

  std::string err;
  uint64_t bc_height = get_daemon_blockchain_height(err);
  if (err.empty())
    success_msg_writer() << bc_height;
  else
    fail_msg_writer() << "failed to get blockchain height: " << err;
  return true;
}
//----------------------------------------------------------------------------------------------------
bool simple_wallet::transfer(const std::vector<std::string> &args_)
{
  if (!try_connect_to_daemon())
    return true;

  std::vector<std::string> local_args = args_;
  if(local_args.size() < 3)
  {
    fail_msg_writer() << "wrong number of arguments, expected at least 3, got " << local_args.size();
    return true;
  }

  size_t fake_outs_count;
  if(!epee::string_tools::get_xtype_from_string(fake_outs_count, local_args[0]))
  {
    fail_msg_writer() << "mixin_count should be non-negative integer, got " << local_args[0];
    return true;
  }
  local_args.erase(local_args.begin());

  std::vector<uint8_t> extra;
  if (1 == local_args.size() % 2)
  {
    std::string payment_id_str = local_args.back();
    local_args.pop_back();

    crypto::hash payment_id;
    bool r = parse_payment_id(payment_id_str, payment_id);
    if(r)
    {
      std::string extra_nonce;
      set_payment_id_to_tx_extra_nonce(extra_nonce, payment_id);
      r = add_extra_nonce_to_tx_extra(extra, extra_nonce);
    }

    if(!r)
    {
      fail_msg_writer() << "payment id has invalid format: \"" << payment_id_str << "\", expected 64-character string";
      return true;
    }
  }

  vector<cryptonote::tx_destination_entry> dsts;
  for (size_t i = 0; i < local_args.size(); i += 2)
  {
    cryptonote::tx_destination_entry de;
    if(!get_account_address_from_str(de.addr, local_args[i]))
    {
      fail_msg_writer() << "wrong address: " << local_args[i];
      return true;
    }

    bool ok = cryptonote::parse_amount(de.amount, local_args[i + 1]);
    if(!ok || 0 == de.amount)
    {
      fail_msg_writer() << "amount is wrong: " << local_args[i] << ' ' << local_args[i + 1] <<
        ", expected number from 0 to " << print_money(std::numeric_limits<uint64_t>::max());
      return true;
    }

    dsts.push_back(de);
  }

  try
  {
    cryptonote::transaction tx;
    m_wallet->transfer(dsts, fake_outs_count, 0, DEFAULT_FEE, extra, tx);
    success_msg_writer(true) << "Money successfully sent, transaction " << get_transaction_hash(tx);
  }
  catch (const tools::error::daemon_busy&)
  {
    fail_msg_writer() << "daemon is busy. Please try later";
  }
  catch (const tools::error::no_connection_to_daemon&)
  {
    fail_msg_writer() << "no connection to daemon. Please, make sure daemon is running.";
  }
  catch (const tools::error::wallet_rpc_error& e)
  {
    LOG_ERROR("Unknown RPC error: " << e.to_string());
    fail_msg_writer() << "RPC error \"" << e.what() << '"';
  }
  catch (const tools::error::get_random_outs_error&)
  {
    fail_msg_writer() << "failed to get random outputs to mix";
  }
  catch (const tools::error::not_enough_money& e)
  {
    fail_msg_writer() << "not enough money to transfer, available only " << print_money(e.available()) <<
      ", transaction amount " << print_money(e.tx_amount() + e.fee()) << " = " << print_money(e.tx_amount()) <<
      " + " << print_money(e.fee()) << " (fee)";
  }
  catch (const tools::error::not_enough_outs_to_mix& e)
  {
    auto writer = fail_msg_writer();
    writer << "not enough outputs for specified mixin_count = " << e.mixin_count() << ":";
    for (const cryptonote::COMMAND_RPC_GET_RANDOM_OUTPUTS_FOR_AMOUNTS::outs_for_amount& outs_for_amount : e.scanty_outs())
    {
      writer << "\noutput amount = " << print_money(outs_for_amount.amount) << ", fount outputs to mix = " << outs_for_amount.outs.size();
    }
  }
  catch (const tools::error::tx_not_constructed&)
  {
    fail_msg_writer() << "transaction was not constructed";
  }
  catch (const tools::error::tx_rejected& e)
  {
    fail_msg_writer() << "transaction " << get_transaction_hash(e.tx()) << " was rejected by daemon with status \"" << e.status() << '"';
  }
  catch (const tools::error::tx_sum_overflow& e)
  {
    fail_msg_writer() << e.what();
  }
  catch (const tools::error::tx_too_big& e)
  {
    cryptonote::transaction tx = e.tx();
    fail_msg_writer() << "transaction " << get_transaction_hash(e.tx()) << " is too big. Transaction size: " <<
      get_object_blobsize(e.tx()) << " bytes, transaction size limit: " << e.tx_size_limit() << " bytes";
  }
  catch (const tools::error::zero_destination&)
  {
    fail_msg_writer() << "one of destinations is zero";
  }
  catch (const tools::error::transfer_error& e)
  {
    LOG_ERROR("unknown transfer error: " << e.to_string());
    fail_msg_writer() << "unknown transfer error: " << e.what();
  }
  catch (const tools::error::wallet_internal_error& e)
  {
    LOG_ERROR("internal error: " << e.to_string());
    fail_msg_writer() << "internal error: " << e.what();
  }
  catch (const std::exception& e)
  {
    LOG_ERROR("unexpected error: " << e.what());
    fail_msg_writer() << "unexpected error: " << e.what();
  }
  catch (...)
  {
    LOG_ERROR("Unknown error");
    fail_msg_writer() << "unknown error";
  }

  return true;
}
//----------------------------------------------------------------------------------------------------
bool simple_wallet::run()
{
  std::string addr_start = m_wallet->get_account().get_public_address_str().substr(0, 6);
  return m_cmd_binder.run_handling("[wallet " + addr_start + "]: ", "");
}
//----------------------------------------------------------------------------------------------------
void simple_wallet::stop()
{
  m_cmd_binder.stop_handling();
  m_wallet->stop();
}
//----------------------------------------------------------------------------------------------------
bool simple_wallet::print_address(const std::vector<std::string> &args/* = std::vector<std::string>()*/)
{
  success_msg_writer() << m_wallet->get_account().get_public_address_str();
  return true;
}
//----------------------------------------------------------------------------------------------------
bool simple_wallet::process_command(const std::vector<std::string> &args)
{
  return m_cmd_binder.process_command_vec(args);
}
//----------------------------------------------------------------------------------------------------
int main(int argc, char* argv[])
{
#ifdef WIN32
  _CrtSetDbgFlag ( _CRTDBG_ALLOC_MEM_DF | _CRTDBG_LEAK_CHECK_DF );
#endif

  //TRY_ENTRY();

  string_tools::set_module_name_and_folder(argv[0]);

  po::options_description desc_general("General options");
  command_line::add_arg(desc_general, command_line::arg_help);
  command_line::add_arg(desc_general, command_line::arg_version);

  po::options_description desc_params("Wallet options");
  command_line::add_arg(desc_params, arg_wallet_file);
  command_line::add_arg(desc_params, arg_generate_new_wallet);
  command_line::add_arg(desc_params, arg_password);
  command_line::add_arg(desc_params, arg_daemon_address);
  command_line::add_arg(desc_params, arg_daemon_host);
  command_line::add_arg(desc_params, arg_daemon_port);
  command_line::add_arg(desc_params, arg_command);
  command_line::add_arg(desc_params, arg_exit_after_cmd);
  command_line::add_arg(desc_params, arg_log_level);
  tools::wallet_rpc_server::init_options(desc_params);

  po::positional_options_description positional_options;
  positional_options.add(arg_command.name, -1);

  po::options_description desc_all;
  desc_all.add(desc_general).add(desc_params);
  cryptonote::simple_wallet w;
  po::variables_map vm;
  bool r = command_line::handle_error_helper(desc_all, [&]()
  {
    po::store(command_line::parse_command_line(argc, argv, desc_general, true), vm);

    if (command_line::get_arg(vm, command_line::arg_help))
    {
      success_msg_writer() << CRYPTONOTE_NAME << " wallet v" << PROJECT_VERSION_LONG;
      success_msg_writer() << "Usage: simplewallet [--wallet-file=<file>|--generate-new-wallet=<file>] [--daemon-address=<host>:<port>] [<COMMAND>]";
      success_msg_writer() << desc_all << '\n' << w.get_commands_str();
      return false;
    }
    else if (command_line::get_arg(vm, command_line::arg_version))
    {
      success_msg_writer() << CRYPTONOTE_NAME << " wallet v" << PROJECT_VERSION_LONG;
      return false;
    }

    auto parser = po::command_line_parser(argc, argv).options(desc_params).positional(positional_options);
    po::store(parser.run(), vm);
    po::notify(vm);
    return true;
  });
  if (!r)
    return 0;

  //set up logging options
  log_space::get_set_log_detalisation_level(true, LOG_LEVEL_2);
  //log_space::log_singletone::add_logger(LOGGER_CONSOLE, NULL, NULL, LOG_LEVEL_0);
  log_space::log_singletone::add_logger(LOGGER_FILE,
    log_space::log_singletone::get_default_log_file().c_str(),
    log_space::log_singletone::get_default_log_folder().c_str(), LOG_LEVEL_4);

  message_writer(epee::log_space::console_color_white, true) << CRYPTONOTE_NAME << " wallet v" << PROJECT_VERSION_LONG;

  if(command_line::has_arg(vm, arg_log_level))
  {
    LOG_PRINT_L0("Setting log level = " << command_line::get_arg(vm, arg_log_level));
    log_space::get_set_log_detalisation_level(true, command_line::get_arg(vm, arg_log_level));
  }

  if(command_line::has_arg(vm, tools::wallet_rpc_server::arg_rpc_bind_port))
  {
    log_space::log_singletone::add_logger(LOGGER_CONSOLE, NULL, NULL, LOG_LEVEL_2);
    //runs wallet with rpc interface
    if(!command_line::has_arg(vm, arg_wallet_file) )
    {
      LOG_ERROR("Wallet file not set.");
      return 1;
    }
    if(!command_line::has_arg(vm, arg_daemon_address) )
    {
      LOG_ERROR("Daemon address not set.");
      return 1;
    }
    if(!command_line::has_arg(vm, arg_password) )
    {
      LOG_ERROR("Wallet password not set.");
      return 1;
    }

    std::string wallet_file     = command_line::get_arg(vm, arg_wallet_file);
    std::string wallet_password = command_line::get_arg(vm, arg_password);
    std::string daemon_address  = command_line::get_arg(vm, arg_daemon_address);
    std::string daemon_host = command_line::get_arg(vm, arg_daemon_host);
    int daemon_port = command_line::get_arg(vm, arg_daemon_port);
    if (daemon_host.empty())
      daemon_host = "localhost";
    if (!daemon_port)
      daemon_port = RPC_DEFAULT_PORT;
    if (daemon_address.empty())
      daemon_address = std::string("http://") + daemon_host + ":" + std::to_string(daemon_port);

    tools::wallet2 wal;
    try
    {
      LOG_PRINT_L0("Loading wallet...");
      wal.load(wallet_file, wallet_password);
      wal.init(daemon_address);
      wal.refresh();
      LOG_PRINT_GREEN("Loaded ok", LOG_LEVEL_0);
    }
    catch (const std::exception& e)
    {
      LOG_ERROR("Wallet initialize failed: " << e.what());
      return 1;
    }
    tools::wallet_rpc_server wrpc(wal);
    bool r = wrpc.init(vm);
    CHECK_AND_ASSERT_MES(r, 1, "Failed to initialize wallet rpc server");

    tools::signal_handler::install([&wrpc, &wal] {
      wrpc.send_stop_signal();
      wal.store();
    });
    LOG_PRINT_L0("Starting wallet rpc server");
    wrpc.run();
    LOG_PRINT_L0("Stopped wallet rpc server");
    try
    {
      LOG_PRINT_L0("Storing wallet...");
      wal.store();
      LOG_PRINT_GREEN("Stored ok", LOG_LEVEL_0);
    }
    catch (const std::exception& e)
    {
      LOG_ERROR("Failed to store wallet: " << e.what());
      return 1;
    }
  }else
  {
    //runs wallet with console interface
    r = w.init(vm);
    CHECK_AND_ASSERT_MES(r, 1, "Failed to initialize wallet");

    std::vector<std::string> command = command_line::get_arg(vm, arg_command);
    if (!command.empty())
    {
      w.process_command(command);
      w.stop();
<<<<<<< HEAD
    });

    const std::string& exit_after_command = command_line::get_arg(vm, arg_exit_after_cmd);

    /* Enters in CLI mode only if --exit-after-cmd is not set to true */
    if ( !boost::iequals(exit_after_command,"true") && !boost::iequals(exit_after_command,"yes") ) {
      w.run();
    }
=======
      w.deinit();
    }
    else
    {
      tools::signal_handler::install([&w] {
        w.stop();
      });
      w.run();
>>>>>>> 5c1b7c72

      w.deinit();
    }
  }
  return 0;
  //CATCH_ENTRY_L0("main", 1);
}<|MERGE_RESOLUTION|>--- conflicted
+++ resolved
@@ -38,7 +38,6 @@
   const command_line::arg_descriptor<std::string> arg_daemon_address = {"daemon-address", "Use daemon instance at <host>:<port>", ""};
   const command_line::arg_descriptor<std::string> arg_daemon_host = {"daemon-host", "Use daemon instance at host <arg> instead of localhost", ""};
   const command_line::arg_descriptor<std::string> arg_password = {"password", "Wallet password", "", true};
-  const command_line::arg_descriptor<std::string> arg_exit_after_cmd = {"exit-after-cmd", "Will not enter in the CLI console after command execution. Default: false", ""};
   const command_line::arg_descriptor<int> arg_daemon_port = {"daemon-port", "Use daemon instance at port <arg> instead of 8081", 0};
   const command_line::arg_descriptor<uint32_t> arg_log_level = {"set_log", "", 0, true};
 
@@ -929,7 +928,6 @@
   command_line::add_arg(desc_params, arg_daemon_host);
   command_line::add_arg(desc_params, arg_daemon_port);
   command_line::add_arg(desc_params, arg_command);
-  command_line::add_arg(desc_params, arg_exit_after_cmd);
   command_line::add_arg(desc_params, arg_log_level);
   tools::wallet_rpc_server::init_options(desc_params);
 
@@ -1059,16 +1057,6 @@
     {
       w.process_command(command);
       w.stop();
-<<<<<<< HEAD
-    });
-
-    const std::string& exit_after_command = command_line::get_arg(vm, arg_exit_after_cmd);
-
-    /* Enters in CLI mode only if --exit-after-cmd is not set to true */
-    if ( !boost::iequals(exit_after_command,"true") && !boost::iequals(exit_after_command,"yes") ) {
-      w.run();
-    }
-=======
       w.deinit();
     }
     else
@@ -1077,7 +1065,6 @@
         w.stop();
       });
       w.run();
->>>>>>> 5c1b7c72
 
       w.deinit();
     }
