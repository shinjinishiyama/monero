# Monero

Copyright (c) 2014-2016, The Monero Project

[![Build Status](https://travis-ci.org/monero-project/bitmonero.svg?branch=master)](https://travis-ci.org/monero-project/bitmonero)

## Development Resources

- Web: [getmonero.org](https://getmonero.org)
- Forum: [forum.getmonero.org](https://forum.getmonero.org)
- Mail: [dev@getmonero.org](mailto:dev@getmonero.org)
- GitHub: [https://github.com/monero-project/bitmonero](https://github.com/monero-project/bitmonero)
- IRC: [#monero-dev on Freenode](irc://chat.freenode.net/#monero-dev)

## Introduction

Monero is a private, secure, untraceable currency. You are your bank, you control your funds, and nobody can trace your transfers unless you decide so.

**Privacy:** Monero uses a cryptographically sound system to allow you to send and receive funds without your transactions being easily revealed on the blockchain (the ledger of transactions that everyone has). This ensures that your purchases, receipts, and all transfers remain absolutely private by default.

**Security:** Using the power of a distributed peer-to-peer consensus network, every transaction on the network is cryptographically secured. Individual wallets have a 24 word mnemonic seed that is only displayed once, and can be written down to backup the wallet. Wallet files are encrypted with a passphrase to ensure they are useless if stolen.

**Untraceability:** By taking advantage of ring signatures, a special property of a certain type of cryptography, Monero is able to ensure that transactions are not only untraceable, but have an optional measure of ambiguity that ensures that transactions cannot easily be tied back to an individual user or computer.

## About this Project

This is the core implementation of Monero. It is open source and completely free to use without restrictions, except for those specified in the license agreement below. There are no restrictions on anyone creating an alternative implementation of Monero that uses the protocol and network in a compatible manner.

As with many development projects, the repository on Github is considered to be the "staging" area for the latest changes. Before changes are merged into that branch on the main repository, they are tested by individual developers, committed to the "development" branch, and then subsequently tested by contributors who focus on thorough testing and code reviews. That having been said, the repository should be carefully considered before using it in a production environment, unless there is a patch in the repository for a particular show-stopping issue you are experiencing. It is generally a better idea to use a tagged release for stability.

Anyone is welcome to contribute to Monero. If you have a fix or code change, feel free to submit is as a pull request directly to the "development" branch. In cases where the change is relatively small or does not affect other parts of the codebase it may be merged in immediately by any one of the collaborators. On the other hand, if the change is particularly large or complex, it is expected that it will be discussed at length either well in advance of the pull request being submitted, or even directly on the pull request.

## Supporting the Project

Monero development can be supported directly through donations.

Both Monero and Bitcoin donations can be made to donate.getmonero.org if using a client that supports the [OpenAlias](https://openalias.org) standard

The Monero donation address is: 44AFFq5kSiGBoZ4NMDwYtN18obc8AemS33DBLWs3H7otXft3XjrpDtQGv7SqSsaBYBb98uNbr2VBBEt7f2wfn3RVGQBEP3A (viewkey: f359631075708155cc3d92a32b75a7d02a5dcf27756707b47a2b31b21c389501)

The Bitcoin donation address is: 1KTexdemPdxSBcG55heUuTjDRYqbC5ZL8H

Core development funding and/or some supporting services are also graciously provided by sponsors:

[<img width="80" src="https://static.getmonero.org/images/sponsors/mymonero.png"/>](https://mymonero.com)
[<img width="150" src="https://static.getmonero.org/images/sponsors/kitware.png?1"/>](http://kitware.com)
[<img width="100" src="https://static.getmonero.org/images/sponsors/dome9.png"/>](http://dome9.com)
[<img width="150" src="https://static.getmonero.org/images/sponsors/araxis.png"/>](http://araxis.com)
[<img width="150" src="https://static.getmonero.org/images/sponsors/jetbrains.png"/>](http://www.jetbrains.com/)
[<img width="150" src="https://static.getmonero.org/images/sponsors/navicat.png"/>](http://www.navicat.com/)

There are also several mining pools that kindly donate a portion of their fees, [a list of them can be found on our Bitcointalk post](https://bitcointalk.org/index.php?topic=583449.0).

## License

See [LICENSE](LICENSE).

## Compiling Monero

### Overview:

<<<<<<< HEAD
Dependencies: GCC 4.7.3 or later, CMake 3.0.0 or later, libunbound 1.4.16 or later (note: Unbound is not a dependency, libunbound is), libevent 2.0 or later, libgtest 1.5 or later, and Boost 1.58 or later, BerkeleyDB 4.8 or later (note: on Ubuntu this means installing libdb-dev and libdb++-dev).
Static Build Additional Dependencies: ldns 1.6.17 or later, expat 1.1 or later, bison or yacc
=======
Dependencies:

* GCC `>=4.7.3`
* CMake `>=3.0.0`
* pkg-config
* libunbound `>=1.4.16` (note: Unbound is not a dependency, libunbound is)
* libevent `>=2.0`
* libgtest `>=1.5`
* Boost `>=1.53 && !=1.54` (note: 1.54 is not supported [more details here](http://goo.gl/RrCFmA)),
* BerkeleyDB `>=4.8` (note: on Ubuntu this means installing libdb-dev and libdb++-dev)
* libunwind (optional, for stack trace on exception)
* miniupnpc (optional, for NAT punching)

Additional dependencies for statically-linked build:

* ldns `>=1.6.17`
* expat `>=1.1`
* bison or yacc

Additional dependencies for building documentation:

* Doxygen
* graphviz
>>>>>>> 23accbcc

**Basic Process:**

* Install the dependencies (see below for more detailed instructions for your OS)
* To build, change to the root of the source code directory, and run `make`. Please note that Windows systems follow a slightly different process, outlined below.
* The resulting executables can be found in `build/release/bin` or `build/debug/bin`, depending on what you're building.

**Advanced options:**

* Parallel build: run `make -j<number of threads>` instead of `make`.
* Statically linked release build: run `make release-static`.
* Debug build: run `make debug`.
* Test suite: run `make release-test` to run tests in addition to building. Running `make debug-test` will do the same to the debug version.

**Makefile Targets for Static Builds:**

For static builds there are a number of Makefile targets to make the build process easier.

* ```make release-static-win64``` builds statically for 64-bit Windows systems
* ```make release-static-win32``` builds statically for 32-bit Windows systems
* ```make release-static-64``` the default, builds statically for 64-bit non-Windows systems
* ```make release-static-32``` builds statically for 32-bit non-Windows systems
* ```make release-static-arm6``` builds statically for ARMv6 devices, such as the Raspberry Pi

### On Linux:

The instructions above should provide enough detail.

### On OS X:

**Basic Process:**

The project can be built from scratch by following instructions for Unix and Linux above.

**Alternate Process:**

Alternatively, it can be built in an easier and more automated fashion using Homebrew:

* Ensure Homebrew is installed, it can be found at http://brew.sh
* Add the repository to brew: `brew tap sammy007/cryptonight`
* Build Monero: `brew install bitmonero --build-from-source`

### On Windows:

<<<<<<< HEAD
Dependencies: mingw-w64, msys2, CMake 3.0.0 or later, libunbound 1.4.16 or later (note: Unbound is not a dependency, libunbound is), and Boost 1.58 or later, BerkeleyDB 4.8 or later (note: on Ubuntu this means installing libdb-dev and libdb++-dev).
=======
Dependencies:

* mingw-w64
* msys2
* CMake `>=3.0.0`
* libunbound `>=1.4.16` (note: Unbound is not a dependency, libunbound is)
* Boost 1.53 or 1.55 (except 1.54, [more details here](http://goo.gl/RrCFmA))
* BerkeleyDB `>=4.8`
>>>>>>> 23accbcc

**Preparing the Build Environment**

* Download the [MSYS2 installer](http://msys2.github.io), 64-bit or 32-bit as needed, and run it.
* Use the shortcut associated with your architecture to launch the MSYS2 environment. On 64-bit systems that would be the MinGW-w64 Win64 Shell shortcut. Note that if you are running 64-bit Windows, you will have both 64-bit and 32-bit environments.
* Update the packages in your MSYS2 install:
```
pacman -Sy
pacman -Su --ignoregroup base
pacman -Su
```
* For those of you already familiar with pacman, you can run the normal `pacman -Syu` to update, but you may get errors and need to restart MSYS2 if pacman's dependencies are updated.
* Install dependencies: `pacman -S mingw-w64-x86_64-gcc make mingw-w64-x86_64-cmake mingw-w64-x86_64-expat mingw-w64-x86_64-boost`

**Building**

* From the root of the source code directory run:
```
mkdir build
cd build
```
* If you are on a 64-bit system, run:
```
cmake -G "MSYS Makefiles" -D CMAKE_BUILD_TYPE=Release -D ARCH="x86-64" -D BUILD_64=ON -D CMAKE_TOOLCHAIN_FILE=../cmake/64-bit-toolchain.cmake -D MSYS2_FOLDER=c:/msys64 ..
```
* If you are on a 32-bit system, run:
```
cmake -G "MSYS Makefiles" -D CMAKE_BUILD_TYPE=Release -D ARCH="i686" -D BUILD_64=OFF -D CMAKE_TOOLCHAIN_FILE=../cmake/32-bit-toolchain.cmake -D MSYS2_FOLDER=c:/msys32 ..
```
* You can now run `make` to have it build
* The resulting executables can be found in `build/release/bin` or `build/debug/bin`, depending on what you're building.

If you installed MSYS2 in a folder other than c:/msys64, make the appropriate substitution above.

**Advanced options:**

* Parallel build: run `make -j<number of threads>` instead of `make`.
* Statically linked release build: run `make release-static`.
* Debug build: run `make debug`.
* Test suite: run `make release-test` to run tests in addition to building. Running `make debug-test` will do the same to the debug version.

### On FreeBSD:

The project can be built from scratch by following instructions for Unix and Linux above.

We expect to add Monero into the ports tree in the near future, which will aid in managing installations using ports or packages.

### On OpenBSD:

This has been tested on OpenBSD 5.8.

You will need to add a few packages to your system. `pkg_add db cmake gcc gcc-libs g++ miniupnpc gtest`.

The doxygen and graphviz packages are optional and require the xbase set.

The Boost package has a bug that will prevent librpc.a from building correctly. In order to fix this, you will have to Build boost yourself from scratch. Follow the directions here (under "Building Boost"):
https://github.com/bitcoin/bitcoin/blob/master/doc/build-openbsd.md

You will have to add the serialization, date_time, and regex modules to Boost when building as they are needed by Monero.

To build: `env CC=egcc CXX=eg++ CPP=ecpp DEVELOPER_LOCAL_TOOLS=1 BOOST_ROOT=/path/to/the/boost/you/built make release-static-64`

## Building Documentation

Monero developer documentation uses Doxygen, and is currently a work-in-progress.

Dependencies: Doxygen 1.8.0 or later, Graphviz 2.28 or later (optional).

* To build, change to the root of the source code directory, and run `doxygen Doxyfile`
* If you have installed Graphviz, you can also generate in-doc diagrams by instead running `HAVE_DOT=YES doxygen Doxyfile`
* The output will be built in doc/html/

## Running bitmonerod

The build places the binary in `bin/` sub-directory within the build directory
from which cmake was invoked (repository root by default). To run in
foreground:

    ./bin/bitmonerod

To run in background:

    ./bin/bitmonerod --log-file bitmonerod.log --detach

To list all available options, run `./bin/bitmonerod --help`.  Options can be
specified either on the command line or in a configuration file passed by the
`--config-file` argument.  To specify an option in the configuration file, add
a line with the syntax `argumentname=value`, where `argumentname` is the name
of the argument without the leading dashes, for example `log-level=1`.

## Internationalization

See README.i18n

## Using Tor

While Monero isn't made to integrate with Tor, it can be used wrapped with torsocks, if you add --p2p-bind-ip 127.0.0.1 to the bitmonerod command line. You also want to set DNS requests to go over TCP, so they'll be routed through Tor, by setting DNS_PUBLIC=tcp. You may also disable IGD (UPnP port forwarding negotiation), which is pointless with Tor. To allow local connections from the wallet, add TORSOCKS_ALLOW_INBOUND=1. Example:

`DNS_PUBLIC=tcp TORSOCKS_ALLOW_INBOUND=1 torsocks bitmonerod --p2p-bind-ip 127.0.0.1 --no-igd`

TAILS ships with a very restrictive set of firewall rules. Therefore, you need to add a rule to allow this connection too, in addition to telling torsocks to allow inbound connections. Full example:

`sudo iptables -I OUTPUT 2 -p tcp -d 127.0.0.1 -m tcp --dport 18081 -j ACCEPT`

`DNS_PUBLIC=tcp TORSOCKS_ALLOW_INBOUND=1 torsocks ./bitmonerod --p2p-bind-ip 127.0.0.1 --no-igd --rpc-bind-ip 127.0.0.1 --data-dir /home/amnesia/Persistent/your/directory/to/the/blockchain`

`./simplewallet`

## Using readline

While bitmonerod and simplewallet do not use readline directly, most of the
functionality can be obtained by running them via rlwrap. This allows command
recall, edit capabilities, etc. It does not give autocompletion without an
extra completion file, however. To use rlwrap, prefix the command with
`rlwrap`:

    rlwrap bin/simplewallet --wallet-file /path/to/wallet<|MERGE_RESOLUTION|>--- conflicted
+++ resolved
@@ -59,10 +59,6 @@
 
 ### Overview:
 
-<<<<<<< HEAD
-Dependencies: GCC 4.7.3 or later, CMake 3.0.0 or later, libunbound 1.4.16 or later (note: Unbound is not a dependency, libunbound is), libevent 2.0 or later, libgtest 1.5 or later, and Boost 1.58 or later, BerkeleyDB 4.8 or later (note: on Ubuntu this means installing libdb-dev and libdb++-dev).
-Static Build Additional Dependencies: ldns 1.6.17 or later, expat 1.1 or later, bison or yacc
-=======
 Dependencies:
 
 * GCC `>=4.7.3`
@@ -86,7 +82,6 @@
 
 * Doxygen
 * graphviz
->>>>>>> 23accbcc
 
 **Basic Process:**
 
@@ -131,9 +126,6 @@
 
 ### On Windows:
 
-<<<<<<< HEAD
-Dependencies: mingw-w64, msys2, CMake 3.0.0 or later, libunbound 1.4.16 or later (note: Unbound is not a dependency, libunbound is), and Boost 1.58 or later, BerkeleyDB 4.8 or later (note: on Ubuntu this means installing libdb-dev and libdb++-dev).
-=======
 Dependencies:
 
 * mingw-w64
@@ -142,7 +134,6 @@
 * libunbound `>=1.4.16` (note: Unbound is not a dependency, libunbound is)
 * Boost 1.53 or 1.55 (except 1.54, [more details here](http://goo.gl/RrCFmA))
 * BerkeleyDB `>=4.8`
->>>>>>> 23accbcc
 
 **Preparing the Build Environment**
 
