# Copyright (c) 2014-2015, The Monero Project
#
# All rights reserved.
#
# Redistribution and use in source and binary forms, with or without modification, are
# permitted provided that the following conditions are met:
#
# 1. Redistributions of source code must retain the above copyright notice, this list of
#    conditions and the following disclaimer.
#
# 2. Redistributions in binary form must reproduce the above copyright notice, this list
#    of conditions and the following disclaimer in the documentation and/or other
#    materials provided with the distribution.
#
# 3. Neither the name of the copyright holder nor the names of its contributors may be
#    used to endorse or promote products derived from this software without specific
#    prior written permission.
#
# THIS SOFTWARE IS PROVIDED BY THE COPYRIGHT HOLDERS AND CONTRIBUTORS "AS IS" AND ANY
# EXPRESS OR IMPLIED WARRANTIES, INCLUDING, BUT NOT LIMITED TO, THE IMPLIED WARRANTIES OF
# MERCHANTABILITY AND FITNESS FOR A PARTICULAR PURPOSE ARE DISCLAIMED. IN NO EVENT SHALL
# THE COPYRIGHT HOLDER OR CONTRIBUTORS BE LIABLE FOR ANY DIRECT, INDIRECT, INCIDENTAL,
# SPECIAL, EXEMPLARY, OR CONSEQUENTIAL DAMAGES (INCLUDING, BUT NOT LIMITED TO,
# PROCUREMENT OF SUBSTITUTE GOODS OR SERVICES; LOSS OF USE, DATA, OR PROFITS; OR BUSINESS
# INTERRUPTION) HOWEVER CAUSED AND ON ANY THEORY OF LIABILITY, WHETHER IN CONTRACT,
# STRICT LIABILITY, OR TORT (INCLUDING NEGLIGENCE OR OTHERWISE) ARISING IN ANY WAY OUT OF
# THE USE OF THIS SOFTWARE, EVEN IF ADVISED OF THE POSSIBILITY OF SUCH DAMAGE.

set(cryptonote_core_sources
  account.cpp
  blockchain_storage.cpp
  blockchain.cpp
  checkpoints.cpp
  checkpoints_create.cpp
  cryptonote_basic_impl.cpp
  cryptonote_core.cpp
  cryptonote_format_utils.cpp
  difficulty.cpp
  miner.cpp
  tx_pool.cpp)

set(cryptonote_core_headers)

set(cryptonote_core_private_headers
  account.h
  account_boost_serialization.h
  blockchain_storage.h
  blockchain_storage_boost_serialization.h
  blockchain.h
  checkpoints.h
  checkpoints_create.h
  connection_context.h
  cryptonote_basic.h
  cryptonote_basic_impl.h
  cryptonote_boost_serialization.h
  cryptonote_core.h
  cryptonote_format_utils.h
  cryptonote_stat_info.h
  difficulty.h
  miner.h
  tx_extra.h
  tx_pool.h
  verification_context.h)

bitmonero_private_headers(cryptonote_core
  ${crypto_private_headers})
bitmonero_add_library(cryptonote_core
  ${cryptonote_core_sources}
  ${cryptonote_core_headers}
  ${cryptonote_core_private_headers})
target_link_libraries(cryptonote_core
  LINK_PUBLIC
    common
    crypto
<<<<<<< HEAD
    otshell_utils
=======
    blockchain_db
>>>>>>> 7292dea1
    ${Boost_DATE_TIME_LIBRARY}
    ${Boost_PROGRAM_OPTIONS_LIBRARY}
    ${Boost_SERIALIZATION_LIBRARY}
  LINK_PRIVATE
    ${Boost_FILESYSTEM_LIBRARY}
    ${Boost_SYSTEM_LIBRARY}
    ${Boost_THREAD_LIBRARY}
    ${EXTRA_LIBRARIES})<|MERGE_RESOLUTION|>--- conflicted
+++ resolved
@@ -72,11 +72,8 @@
   LINK_PUBLIC
     common
     crypto
-<<<<<<< HEAD
     otshell_utils
-=======
     blockchain_db
->>>>>>> 7292dea1
     ${Boost_DATE_TIME_LIBRARY}
     ${Boost_PROGRAM_OPTIONS_LIBRARY}
     ${Boost_SERIALIZATION_LIBRARY}
